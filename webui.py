import os
import threading

from modules.paths import script_path

import torch
from omegaconf import OmegaConf

import signal

from ldm.util import instantiate_from_config

from modules.shared import opts, cmd_opts, state
import modules.shared as shared
import modules.ui
import modules.scripts
import modules.sd_hijack
import modules.codeformer_model
import modules.gfpgan_model
import modules.face_restoration
import modules.realesrgan_model as realesrgan
import modules.esrgan_model as esrgan
import modules.extras
import modules.lowvram
import modules.txt2img
import modules.img2img


modules.codeformer_model.setup_codeformer()
modules.gfpgan_model.setup_gfpgan()
shared.face_restorers.append(modules.face_restoration.FaceRestoration())

esrgan.load_models(cmd_opts.esrgan_models_path)
realesrgan.setup_realesrgan()


def load_model_from_config(config, ckpt, verbose=False):
    print(f"Loading model from {ckpt}")
    pl_sd = torch.load(ckpt, map_location="cpu")
    if "global_step" in pl_sd:
        print(f"Global Step: {pl_sd['global_step']}")
    sd = pl_sd["state_dict"]

    model = instantiate_from_config(config.model)
    m, u = model.load_state_dict(sd, strict=False)
    if len(m) > 0 and verbose:
        print("missing keys:")
        print(m)
    if len(u) > 0 and verbose:
        print("unexpected keys:")
        print(u)

    model.eval()
    return model


queue_lock = threading.Lock()


def wrap_gradio_gpu_call(func):
    def f(*args, **kwargs):
        shared.state.sampling_step = 0
        shared.state.job_count = -1
        shared.state.job_no = 0
        shared.state.current_latent = None
        shared.state.current_image = None
        shared.state.current_image_sampling_step = 0

        with queue_lock:
            res = func(*args, **kwargs)

        shared.state.job = ""
        shared.state.job_count = 0

        return res

    return modules.ui.wrap_gradio_call(f)


modules.scripts.load_scripts(os.path.join(script_path, "scripts"))

try:
    # this silences the annoying "Some weights of the model checkpoint were not used when initializing..." message at start.

    from transformers import logging

    logging.set_verbosity_error()
except Exception:
    pass

sd_config = OmegaConf.load(cmd_opts.config)
shared.sd_model = load_model_from_config(sd_config, cmd_opts.ckpt)
shared.sd_model = (shared.sd_model if cmd_opts.no_half else shared.sd_model.half())

if cmd_opts.lowvram or cmd_opts.medvram:
    modules.lowvram.setup_for_low_vram(shared.sd_model, cmd_opts.medvram)
else:
    shared.sd_model = shared.sd_model.to(shared.device)

modules.sd_hijack.model_hijack.hijack(shared.sd_model)


def webui():
    # make the program just exit at ctrl+c without waiting for anything
    def sigint_handler(sig, frame):
        print(f'Interrupted with signal {sig} in {frame}')
        os._exit(0)

    signal.signal(signal.SIGINT, sigint_handler)

    demo = modules.ui.create_ui(
        txt2img=wrap_gradio_gpu_call(modules.txt2img.txt2img),
        img2img=wrap_gradio_gpu_call(modules.img2img.img2img),
        run_extras=wrap_gradio_gpu_call(modules.extras.run_extras),
        run_pnginfo=modules.extras.run_pnginfo
    )

<<<<<<< HEAD
    auth = [tuple(cred.split(':')) for cred in cmd_opts.auth.strip('"').split(',')] if cmd_opts.auth else None
    demo.launch(share=cmd_opts.share, server_name="0.0.0.0" if cmd_opts.listen else None, server_port=cmd_opts.port, debug=cmd_opts.gradio_debug, auth=auth)
=======
    demo.launch(
        share=cmd_opts.share,
        server_name="0.0.0.0" if cmd_opts.listen else None,
        server_port=cmd_opts.port,
        debug=cmd_opts.gradio_debug,
        auth=(cmd_opts.gradio_username, cmd_opts.gradio_password) if cmd_opts.gradio_password is not None else None,
    )
>>>>>>> c205a07f


if __name__ == "__main__":
    webui()
<|MERGE_RESOLUTION|>--- conflicted
+++ resolved
@@ -1,133 +1,128 @@
-import os
-import threading
-
-from modules.paths import script_path
-
-import torch
-from omegaconf import OmegaConf
-
-import signal
-
-from ldm.util import instantiate_from_config
-
-from modules.shared import opts, cmd_opts, state
-import modules.shared as shared
-import modules.ui
-import modules.scripts
-import modules.sd_hijack
-import modules.codeformer_model
-import modules.gfpgan_model
-import modules.face_restoration
-import modules.realesrgan_model as realesrgan
-import modules.esrgan_model as esrgan
-import modules.extras
-import modules.lowvram
-import modules.txt2img
-import modules.img2img
-
-
-modules.codeformer_model.setup_codeformer()
-modules.gfpgan_model.setup_gfpgan()
-shared.face_restorers.append(modules.face_restoration.FaceRestoration())
-
-esrgan.load_models(cmd_opts.esrgan_models_path)
-realesrgan.setup_realesrgan()
-
-
-def load_model_from_config(config, ckpt, verbose=False):
-    print(f"Loading model from {ckpt}")
-    pl_sd = torch.load(ckpt, map_location="cpu")
-    if "global_step" in pl_sd:
-        print(f"Global Step: {pl_sd['global_step']}")
-    sd = pl_sd["state_dict"]
-
-    model = instantiate_from_config(config.model)
-    m, u = model.load_state_dict(sd, strict=False)
-    if len(m) > 0 and verbose:
-        print("missing keys:")
-        print(m)
-    if len(u) > 0 and verbose:
-        print("unexpected keys:")
-        print(u)
-
-    model.eval()
-    return model
-
-
-queue_lock = threading.Lock()
-
-
-def wrap_gradio_gpu_call(func):
-    def f(*args, **kwargs):
-        shared.state.sampling_step = 0
-        shared.state.job_count = -1
-        shared.state.job_no = 0
-        shared.state.current_latent = None
-        shared.state.current_image = None
-        shared.state.current_image_sampling_step = 0
-
-        with queue_lock:
-            res = func(*args, **kwargs)
-
-        shared.state.job = ""
-        shared.state.job_count = 0
-
-        return res
-
-    return modules.ui.wrap_gradio_call(f)
-
-
-modules.scripts.load_scripts(os.path.join(script_path, "scripts"))
-
-try:
-    # this silences the annoying "Some weights of the model checkpoint were not used when initializing..." message at start.
-
-    from transformers import logging
-
-    logging.set_verbosity_error()
-except Exception:
-    pass
-
-sd_config = OmegaConf.load(cmd_opts.config)
-shared.sd_model = load_model_from_config(sd_config, cmd_opts.ckpt)
-shared.sd_model = (shared.sd_model if cmd_opts.no_half else shared.sd_model.half())
-
-if cmd_opts.lowvram or cmd_opts.medvram:
-    modules.lowvram.setup_for_low_vram(shared.sd_model, cmd_opts.medvram)
-else:
-    shared.sd_model = shared.sd_model.to(shared.device)
-
-modules.sd_hijack.model_hijack.hijack(shared.sd_model)
-
-
-def webui():
-    # make the program just exit at ctrl+c without waiting for anything
-    def sigint_handler(sig, frame):
-        print(f'Interrupted with signal {sig} in {frame}')
-        os._exit(0)
-
-    signal.signal(signal.SIGINT, sigint_handler)
-
-    demo = modules.ui.create_ui(
-        txt2img=wrap_gradio_gpu_call(modules.txt2img.txt2img),
-        img2img=wrap_gradio_gpu_call(modules.img2img.img2img),
-        run_extras=wrap_gradio_gpu_call(modules.extras.run_extras),
-        run_pnginfo=modules.extras.run_pnginfo
-    )
-
-<<<<<<< HEAD
-    auth = [tuple(cred.split(':')) for cred in cmd_opts.auth.strip('"').split(',')] if cmd_opts.auth else None
-    demo.launch(share=cmd_opts.share, server_name="0.0.0.0" if cmd_opts.listen else None, server_port=cmd_opts.port, debug=cmd_opts.gradio_debug, auth=auth)
-=======
-    demo.launch(
-        share=cmd_opts.share,
-        server_name="0.0.0.0" if cmd_opts.listen else None,
-        server_port=cmd_opts.port,
-        debug=cmd_opts.gradio_debug,
-        auth=(cmd_opts.gradio_username, cmd_opts.gradio_password) if cmd_opts.gradio_password is not None else None,
-    )
->>>>>>> c205a07f
-
-
-if __name__ == "__main__":
-    webui()
+import os
+import threading
+
+from modules.paths import script_path
+
+import torch
+from omegaconf import OmegaConf
+
+import signal
+
+from ldm.util import instantiate_from_config
+
+from modules.shared import opts, cmd_opts, state
+import modules.shared as shared
+import modules.ui
+import modules.scripts
+import modules.sd_hijack
+import modules.codeformer_model
+import modules.gfpgan_model
+import modules.face_restoration
+import modules.realesrgan_model as realesrgan
+import modules.esrgan_model as esrgan
+import modules.extras
+import modules.lowvram
+import modules.txt2img
+import modules.img2img
+
+
+modules.codeformer_model.setup_codeformer()
+modules.gfpgan_model.setup_gfpgan()
+shared.face_restorers.append(modules.face_restoration.FaceRestoration())
+
+esrgan.load_models(cmd_opts.esrgan_models_path)
+realesrgan.setup_realesrgan()
+
+
+def load_model_from_config(config, ckpt, verbose=False):
+    print(f"Loading model from {ckpt}")
+    pl_sd = torch.load(ckpt, map_location="cpu")
+    if "global_step" in pl_sd:
+        print(f"Global Step: {pl_sd['global_step']}")
+    sd = pl_sd["state_dict"]
+
+    model = instantiate_from_config(config.model)
+    m, u = model.load_state_dict(sd, strict=False)
+    if len(m) > 0 and verbose:
+        print("missing keys:")
+        print(m)
+    if len(u) > 0 and verbose:
+        print("unexpected keys:")
+        print(u)
+
+    model.eval()
+    return model
+
+
+queue_lock = threading.Lock()
+
+
+def wrap_gradio_gpu_call(func):
+    def f(*args, **kwargs):
+        shared.state.sampling_step = 0
+        shared.state.job_count = -1
+        shared.state.job_no = 0
+        shared.state.current_latent = None
+        shared.state.current_image = None
+        shared.state.current_image_sampling_step = 0
+
+        with queue_lock:
+            res = func(*args, **kwargs)
+
+        shared.state.job = ""
+        shared.state.job_count = 0
+
+        return res
+
+    return modules.ui.wrap_gradio_call(f)
+
+
+modules.scripts.load_scripts(os.path.join(script_path, "scripts"))
+
+try:
+    # this silences the annoying "Some weights of the model checkpoint were not used when initializing..." message at start.
+
+    from transformers import logging
+
+    logging.set_verbosity_error()
+except Exception:
+    pass
+
+sd_config = OmegaConf.load(cmd_opts.config)
+shared.sd_model = load_model_from_config(sd_config, cmd_opts.ckpt)
+shared.sd_model = (shared.sd_model if cmd_opts.no_half else shared.sd_model.half())
+
+if cmd_opts.lowvram or cmd_opts.medvram:
+    modules.lowvram.setup_for_low_vram(shared.sd_model, cmd_opts.medvram)
+else:
+    shared.sd_model = shared.sd_model.to(shared.device)
+
+modules.sd_hijack.model_hijack.hijack(shared.sd_model)
+
+
+def webui():
+    # make the program just exit at ctrl+c without waiting for anything
+    def sigint_handler(sig, frame):
+        print(f'Interrupted with signal {sig} in {frame}')
+        os._exit(0)
+
+    signal.signal(signal.SIGINT, sigint_handler)
+
+    demo = modules.ui.create_ui(
+        txt2img=wrap_gradio_gpu_call(modules.txt2img.txt2img),
+        img2img=wrap_gradio_gpu_call(modules.img2img.img2img),
+        run_extras=wrap_gradio_gpu_call(modules.extras.run_extras),
+        run_pnginfo=modules.extras.run_pnginfo
+    )
+
+    demo.launch(
+        share=cmd_opts.share,
+        server_name="0.0.0.0" if cmd_opts.listen else None,
+        server_port=cmd_opts.port,
+        debug=cmd_opts.gradio_debug,
+        auth=[tuple(cred.split(':')) for cred in cmd_opts.auth.strip('"').split(',')] if cmd_opts.auth else None,
+    )
+
+
+if __name__ == "__main__":
+    webui()