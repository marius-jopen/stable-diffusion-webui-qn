--- conflicted
+++ resolved
@@ -325,27 +325,12 @@
         args.pop('save_images', None)
 
         with self.queue_lock:
-<<<<<<< HEAD
-            p = StableDiffusionProcessingTxt2Img(sd_model=shared.sd_model, **args)
-            p.scripts = script_runner
-            p.outpath_grids = opts.outdir_txt2img_grids
-            p.outpath_samples = opts.outdir_txt2img_samples
-
-            shared.state.begin(job="scripts_txt2img")
-            if selectable_scripts is not None:
-                p.script_args = script_args
-                processed = scripts.scripts_txt2img.run(p, *p.script_args) # Need to pass args as list here
-            else:
-                p.script_args = tuple(script_args) # Need to pass args as tuple here
-                processed = process_images(p)
-            shared.state.end()
-=======
             with closing(StableDiffusionProcessingTxt2Img(sd_model=shared.sd_model, **args)) as p:
                 p.scripts = script_runner
                 p.outpath_grids = opts.outdir_txt2img_grids
                 p.outpath_samples = opts.outdir_txt2img_samples
 
-                shared.state.begin()
+                shared.state.begin(job="scripts_txt2img")
                 if selectable_scripts is not None:
                     p.script_args = script_args
                     processed = scripts.scripts_txt2img.run(p, *p.script_args) # Need to pass args as list here
@@ -353,7 +338,6 @@
                     p.script_args = tuple(script_args) # Need to pass args as tuple here
                     processed = process_images(p)
                 shared.state.end()
->>>>>>> ae74b44c
 
         b64images = list(map(encode_pil_to_base64, processed.images)) if send_images else []
 
@@ -403,7 +387,7 @@
                 p.outpath_grids = opts.outdir_img2img_grids
                 p.outpath_samples = opts.outdir_img2img_samples
 
-                shared.state.begin()
+                shared.state.begin(job="scripts_img2img")
                 if selectable_scripts is not None:
                     p.script_args = script_args
                     processed = scripts.scripts_img2img.run(p, *p.script_args) # Need to pass args as list here
@@ -411,18 +395,6 @@
                     p.script_args = tuple(script_args) # Need to pass args as tuple here
                     processed = process_images(p)
                 shared.state.end()
-
-<<<<<<< HEAD
-            shared.state.begin(job="scripts_img2img")
-            if selectable_scripts is not None:
-                p.script_args = script_args
-                processed = scripts.scripts_img2img.run(p, *p.script_args) # Need to pass args as list here
-            else:
-                p.script_args = tuple(script_args) # Need to pass args as tuple here
-                processed = process_images(p)
-            shared.state.end()
-=======
->>>>>>> ae74b44c
 
         b64images = list(map(encode_pil_to_base64, processed.images)) if send_images else []
 
