--- conflicted
+++ resolved
@@ -76,13 +76,16 @@
     sigmas = torch.tan(step_indices / n * alpha_min + (1.0 - step_indices / n) * alpha_max)
     return sigmas
 
-<<<<<<< HEAD
+
 def simple_scheduler(n, sigma_min, sigma_max, inner_model, device):
     sigs = []
     ss = len(inner_model.sigmas) / n
     for x in range(n):
         sigs += [float(inner_model.sigmas[-(1 + int(x * ss))])]
-=======
+    sigs += [0.0]
+    return torch.FloatTensor(sigs).to(device)
+
+
 def normal_scheduler(n, sigma_min, sigma_max, inner_model, device, sgm=False, floor=False):
     start = inner_model.sigma_to_t(torch.tensor(sigma_max))
     end = inner_model.sigma_to_t(torch.tensor(sigma_min))
@@ -99,6 +102,7 @@
     sigs += [0.0]
     return torch.FloatTensor(sigs).to(device)
 
+
 def ddim_scheduler(n, sigma_min, sigma_max, inner_model, device):
     sigs = []
     ss = max(len(inner_model.sigmas) // n, 1)
@@ -107,7 +111,6 @@
         sigs += [float(inner_model.sigmas[x])]
         x += ss
     sigs = sigs[::-1]
->>>>>>> 9cbde793
     sigs += [0.0]
     return torch.FloatTensor(sigs).to(device)
 
@@ -121,12 +124,9 @@
     Scheduler('sgm_uniform', 'SGM Uniform', sgm_uniform, need_inner_model=True, aliases=["SGMUniform"]),
     Scheduler('kl_optimal', 'KL Optimal', kl_optimal),
     Scheduler('align_your_steps', 'Align Your Steps', get_align_your_steps_sigmas),
-<<<<<<< HEAD
     Scheduler('simple', 'Simple', simple_scheduler, need_inner_model=True),
-=======
     Scheduler('normal', 'Normal', normal_scheduler, need_inner_model=True),
     Scheduler('ddim', 'DDIM', ddim_scheduler, need_inner_model=True),
->>>>>>> 9cbde793
 ]
 
 schedulers_map = {**{x.name: x for x in schedulers}, **{x.label: x for x in schedulers}}